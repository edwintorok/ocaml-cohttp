--- conflicted
+++ resolved
@@ -7,15 +7,12 @@
 * Move all the module type signatures into `Cohttp.S`.
 * [lwt] Remove the `Cohttp_lwt.Server.server` type synonym to `t`.
 * [async] In the Async server, do not close the Reader too early.
-<<<<<<< HEAD
 * Improve `cohttp_server_lwt` and `cohttp_server_async` directory listings (#158)
 * Fix `Cohttp_async.resolve_local_file` directory traversal vulnerability (#158)
 * `cohttp_server_lwt` and `cohttp_server_async` now return better errors (#158)
-=======
 * Port to the latest Conduit (0.6.0+) API.
 * Add a `httpunix://` scheme to support HTTP over Unix domain sockets.
 * [lwt] Add `stop` thread to terminate a running server if it finishes (#147).
->>>>>>> 3971d1c4
 
 0.11.2 (2014-04-21)
 * Fix build by add a missing build-deps in _oasis.
